import torch
import numpy as np
import pickle
import copy
import dgl
import random
from .common import BaseTrainer

class GCTrainer(BaseTrainer):
    r"""
        The trainer for handling graph classification (GC).
        
        Base:
            `BaseTrainer`
    """
    def __init__(self, model, scenario, optimizer_fn, loss_fn, device, **kwargs):
        super().__init__(model.to(device), scenario, optimizer_fn, loss_fn, device, **kwargs)
        self.scheduler_fn = kwargs['scheduler_fn']
        
        # For reproducibility
        def seed_worker(worker_id):
            worker_seed = torch.initial_seed() % 2**32
            np.random.seed(worker_seed)
            random.seed(worker_seed)
        self._dataloader_seed_worker = seed_worker
        
    def initTrainingStates(self, scenario, model, optimizer):
        return {}

    def preparePretrainLoader(self, curr_dataset, curr_training_states):
        g_train = torch.Generator()
        g_train.manual_seed(0)
        train_loader = dgl.dataloading.GraphDataLoader(curr_dataset['train'], batch_size=128, shuffle=True, drop_last=False, num_workers=4, worker_init_fn=self._dataloader_seed_worker, generator=g_train)
        return train_loader
        
    def processPretraining(self, pretrain_loader, curr_model, curr_training_states):
        pre_model = self.pretraining(copy.deepcopy(curr_model)).to(self.device)
        pre_optimizer = self.optimizer_fn(pre_model.parameters())
        pre_scheduler = self.scheduler_fn(pre_optimizer)
        
        best_loss = 1e10
        for epoch_cnt in range(self.max_num_epochs):
            total_loss = 0.
            for _curr_batch in pretrain_loader:
                curr_batch, labels = _curr_batch
                pre_optimizer.zero_grad()
                loss = pre_model.inference(curr_batch.to(self.device))
                loss.backward()
                pre_optimizer.step()
                total_loss = total_loss + (labels.shape[0] * loss.item())
            if total_loss < best_loss:
                best_loss = total_loss
                pre_model.update()
                pre_checkpoint = copy.deepcopy(pre_model.encoder.state_dict())
            pre_scheduler.step(total_loss)
            if -1e-9 < (pre_optimizer.param_groups[0]['lr'] - pre_scheduler.min_lrs[0]) < 1e-9:
                break
        pre_model.processAfterTraining(curr_model)
        
    def prepareLoader(self, curr_dataset, curr_training_states):
        # dataloader for training dataset
        g_train = torch.Generator()
        g_train.manual_seed(0)
        train_loader = dgl.dataloading.GraphDataLoader(curr_dataset['train'], batch_size=128, shuffle=True, drop_last=False, num_workers=4, worker_init_fn=self._dataloader_seed_worker, generator=g_train)
        
        # dataloader for validation dataset
        g_val = torch.Generator()
        g_val.manual_seed(0)
        val_loader = dgl.dataloading.GraphDataLoader(curr_dataset['val'], batch_size=128, shuffle=False, drop_last=False, num_workers=4, worker_init_fn=self._dataloader_seed_worker, generator=g_val)
        
        # dataloader for test dataset
        g_test = torch.Generator()
        g_test.manual_seed(0)
        test_loader = dgl.dataloading.GraphDataLoader(curr_dataset['test'], batch_size=128, shuffle=False, drop_last=False, num_workers=4, worker_init_fn=self._dataloader_seed_worker, generator=g_test)
        return train_loader, val_loader, test_loader
    
    def processBeforeTraining(self, task_id, curr_dataset, curr_model, curr_optimizer, curr_training_states):
        self._reset_optimizer(curr_optimizer)
        curr_training_states['scheduler'] = self.scheduler_fn(curr_optimizer)
        curr_training_states['best_val_acc'] = -1.
        curr_training_states['best_val_loss'] = 1e10
        
        if self.binary:
            curr_model.observe_labels(torch.LongTensor([0]))
        else:
            curr_model.observe_labels(torch.LongTensor([curr_dataset['train'][i][1] for i in range(len(curr_dataset['train']))] + [curr_dataset['val'][i][1] for i in range(len(curr_dataset['val']))]))
<<<<<<< HEAD
        
=======
        self._reset_optimizer(curr_optimizer)
    
>>>>>>> d6e1a7dc
    def predictionFormat(self, results):
        if self.binary:
            return results['preds']
        else:
            return results['preds'].argmax(-1)
        
    def beforeInference(self, model, optimizer, _curr_batch, training_states):
        pass
    
    def inference(self, model, _curr_batch, training_states):
        graphs, labels = _curr_batch
        preds = model(graphs.to(self.device),
                      graphs.ndata['feat'].to(self.device) if 'feat' in graphs.ndata else None,
                      edge_attr = graphs.edata['feat'].to(self.device) if 'feat' in graphs.edata else None,
                      edge_weight = graphs.edata['weight'].to(self.device) if 'weight' in graphs.edata else None)
        loss = self.loss_fn(preds, labels.to(self.device))
        return {'preds': preds, 'loss': loss}
    
    def afterInference(self, results, model, optimizer, _curr_batch, training_states):
        results['loss'].backward()
        optimizer.step()
        return {'_num_items': results['preds'].shape[0], 'loss': results['loss'].item(), 'acc': self.eval_fn(self.predictionFormat(results), _curr_batch[1].to(self.device))}
    
    def processTrainIteration(self, model, optimizer, _curr_batch, training_states):
        optimizer.zero_grad()
        before_inference_results = self.beforeInference(model, optimizer, _curr_batch, training_states)
        inference_results = self.inference(model, _curr_batch, training_states)
        inference_results['_before_inference'] = before_inference_results
        return self.afterInference(inference_results, model, optimizer, _curr_batch, training_states)
        
    def processEvalIteration(self, model, _curr_batch):
        results = self.inference(model, _curr_batch, None)
        return self.predictionFormat(results), {'_num_items': results['preds'].shape[0], 'loss': results['loss'].item(), 'acc': self.eval_fn(self.predictionFormat(results), _curr_batch[1].to(self.device))}
    
    def processTrainingLogs(self, task_id, epoch_cnt, val_metric_result, train_stats, val_stats):
        print('task_id:', task_id, f'Epoch #{epoch_cnt}:', 'train_acc:', round(train_stats['acc'], 4), 'val_acc:', round(val_metric_result, 4), 'train_loss:', round(train_stats['loss'], 4), 'val_loss:', round(val_stats['loss'], 4))
    
    def processAfterEachIteration(self, curr_model, curr_optimizer, curr_training_states, curr_iter_results):
        val_loss = curr_iter_results['val_stats']['loss']
        # maintain the best parameter
        if val_loss < curr_training_states['best_val_loss']:
            curr_training_states['best_val_loss'] = val_loss
            curr_training_states['best_weights'] = copy.deepcopy(curr_model.state_dict())
        
        # integration with scheduler
        scheduler = curr_training_states['scheduler']
        scheduler.step(val_loss)
        # stopping criteria for training
        if -1e-9 < (curr_optimizer.param_groups[0]['lr'] - scheduler.min_lrs[0]) < 1e-9:
            # earlystopping!
            return False
        return True
    
    def processAfterTraining(self, task_id, curr_dataset, curr_model, curr_optimizer, curr_training_states):
        # before measuring the test performance, we need to set the best parameters
        curr_model.load_state_dict(curr_training_states['best_weights'])
    
    def run(self, epoch_per_task=1):
        results = super().run(epoch_per_task)
        
        # dump the results as pickle
        with open(f'{self.result_path}/{self.save_file_name}.pkl', 'wb') as f:
            pickle.dump({k: v.detach().cpu().numpy() for k, v in results.items() if 'val' in k or 'test' in k}, f)
        if self.full_mode:
            init_acc, accum_acc_mat, base_acc_mat, algo_acc_mat = map(lambda x: results[x].detach().cpu().numpy(), ('init_test', 'accum_test', 'base_test', 'exp_test'))
        else:
            init_acc, algo_acc_mat = map(lambda x: results[x].detach().cpu().numpy(), ('init_test', 'exp_test'))
            
        if self.verbose:
            print('init_acc:', init_acc[:-1])
            print('algo_acc_mat:', algo_acc_mat[:, :-1])
            print('AP:', round(results['exp_AP'], 4))
            print('AF:', round(results['exp_AF'], 4))
            if results['exp_FWT'] is not None: print('FWT:', round(results['exp_FWT'], 4))
            if self.full_mode:
                print('joint_acc_mat:', accum_acc_mat[:, :-1])
                print('intransigence:', round((accum_acc_mat - algo_acc_mat)[np.arange(self.num_tasks), np.arange(self.num_tasks)].mean(), 4))
        return results<|MERGE_RESOLUTION|>--- conflicted
+++ resolved
@@ -84,12 +84,7 @@
             curr_model.observe_labels(torch.LongTensor([0]))
         else:
             curr_model.observe_labels(torch.LongTensor([curr_dataset['train'][i][1] for i in range(len(curr_dataset['train']))] + [curr_dataset['val'][i][1] for i in range(len(curr_dataset['val']))]))
-<<<<<<< HEAD
-        
-=======
-        self._reset_optimizer(curr_optimizer)
-    
->>>>>>> d6e1a7dc
+            
     def predictionFormat(self, results):
         if self.binary:
             return results['preds']
