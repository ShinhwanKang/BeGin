import torch
import dgl
import os
import pickle
import copy
from dgl.data.utils import download, Subset
from ogb.linkproppred import DglLinkPropPredDataset

from .common import BaseScenarioLoader
from .datasets import *
from . import evaluator_map

def load_linkp_dataset(dataset_name, dataset_load_func, incr_type, save_path):
    neg_edges = {}
<<<<<<< HEAD
    is_bipartite = False
=======
>>>>>>> d6e1a7dc
    if dataset_load_func is not None:
        custom_dataset = dataset_load_func(save_path=save_path)
        graph = custom_dataset['graph']
        num_feats = custom_dataset['num_feats']
        tvt_splits = custom_dataset['tvt_splits']
        neg_edges = custom_dataset['neg_edges']
        tvt_splits[tvt_splits == 1] = 8
        tvt_splits[tvt_splits == 2] = 9
    if dataset_name in ['ogbl-collab'] and incr_type in ['time']:
        dataset = DglLinkPropPredDataset('ogbl-collab', root=save_path)
        # load edges and negative edges
        split_edge = dataset.get_edge_split()
        train_graph = dataset[0]
        combined = {}
        for k in split_edge["train"].keys():
            combined[k] = torch.cat((split_edge["train"][k], split_edge["valid"][k], split_edge["test"][k]), dim=0)
            original = combined[k]
            if k == 'edge':
                rev_edges = torch.cat((combined['edge'][:, 1:2], combined['edge'][:, 0:1]), dim=-1)
                combined[k] = torch.cat((combined[k], rev_edges), dim=-1).view(-1, 2)
            else:
                combined[k] = torch.repeat_interleave(combined[k], 2, dim=0)
        
        # generate graphs with all edges (including val/test)
        graph = dgl.graph((combined['edge'][:, 0], combined['edge'][:, 1]), num_nodes=train_graph.num_nodes())
        for k in combined.keys():
            if k != 'edge':
                if k == 'year': graph.edata['time'] = torch.clamp(combined[k] - 1970, 0, 20000)
                else: graph.edata[k] = combined[k]
        for k in train_graph.ndata.keys():
            graph.ndata[k] = train_graph.ndata[k]
        _srcs, _dsts = map(lambda x: x.numpy().tolist(), graph.edges())
        edgeset = {(s, d) for s, d in zip(_srcs, _dsts)}
        
        num_feats = graph.ndata['feat'].shape[-1]
        # load time split and train/val/test split information
        pkl_path = os.path.join(save_path, f'ogbl-collab_metadata_timeIL.pkl')
<<<<<<< HEAD
        download(f'https://github.com/ShinhwanKang/BeGin/raw/main/metadata/ogbl-collab_metadata_timeIL.pkl', pkl_path)
=======
        download(f'https://github.com/anonymous-submission-23/anonymous-submission-23.github.io/raw/main/_splits/ogbl-collab_metadata_timeIL.pkl', pkl_path)
>>>>>>> d6e1a7dc
        metadata = pickle.load(open(pkl_path, 'rb'))
        tvt_splits = metadata['inner_tvt_splits']    
        # choose negative edges
        neg_edges['val'] = torch.LongTensor([[_s, _d] for _s, _d in zip(*zip(*split_edge['valid']['edge_neg'].numpy().tolist())) if (_s, _d) not in edgeset])
        neg_edges['test'] = torch.LongTensor([[_s, _d] for _s, _d in zip(*zip(*split_edge['test']['edge_neg'].numpy().tolist())) if (_s, _d) not in edgeset])
        
    elif dataset_name in ['wikics'] and incr_type in ['domain']:
        dataset = WikiCSLinkDataset(raw_dir=save_path)
        graph = dataset._g
        num_feats = graph.ndata['feat'].shape[-1]
        # load tvt_splits and negative edges
        pkl_path = os.path.join(save_path, f'wikics_metadata_domainIL.pkl')
<<<<<<< HEAD
        download(f'https://github.com/ShinhwanKang/BeGin/raw/main/metadata/wikics_metadata_domainIL.pkl', pkl_path)
=======
        download(f'https://github.com/anonymous-submission-23/anonymous-submission-23.github.io/raw/main/_splits/wikics_metadata_domainIL.pkl', pkl_path)
>>>>>>> d6e1a7dc
        metadata = pickle.load(open(pkl_path, 'rb'))
        tvt_splits = metadata['inner_tvt_splits']
        neg_edges = metadata['neg_edges']
        
        num_tasks = 54
        task_map = torch.LongTensor([[0,1,2,3,4,5,-1,6,7,8],
                                     [-1,9,10,11,12,13,14,15,16,17],
                                     [-1,-1,18,19,20,21,22,23,24,25],
                                     [-1,-1,-1,26,27,28,29,30,31,32],
                                     [-1,-1,-1,-1,33,34,35,36,37,38],
                                     [-1,-1,-1,-1,-1,39,40,41,42,43],
                                     [-1,-1,-1,-1,-1,-1,44,45,46,47],
                                     [-1,-1,-1,-1,-1,-1,-1,48,49,50],
                                     [-1,-1,-1,-1,-1,-1,-1,-1,51,52],
                                     [-1,-1,-1,-1,-1,-1,-1,-1,-1,53]])
        domain_info = graph.ndata.pop('domain')
        srcs, dsts = graph.edges()
        graph.edata['domain'] = task_map[torch.min(domain_info[srcs], domain_info[dsts]), torch.max(domain_info[srcs], domain_info[dsts])]
    elif dataset_name in ['askubuntu'] and incr_type in ['time']:
        dataset = AskUbuntuDataset(dataset_name=dataset_name, raw_dir=save_path)
        graph = dataset.graphs[0]
        num_feats = graph.ndata['feat'].shape[-1]
        
        pkl_path = os.path.join(save_path, f'askubuntu_metadata_timeIL.pkl')
<<<<<<< HEAD
        download(f'https://github.com/ShinhwanKang/BeGin/raw/main/metadata/askubuntu_metadata_timeIL.pkl', pkl_path, overwrite=False)
=======
        download(f'https://github.com/jihoon-ko/BeGin/raw/main/metadata/askubuntu_metadata_timeIL.pkl', pkl_path)
>>>>>>> d6e1a7dc
        metadata = pickle.load(open(pkl_path, 'rb'))
        tvt_splits = torch.repeat_interleave(metadata['inner_tvt_splits'], 2, dim=0)
        neg_edges = metadata['neg_edges']
    elif dataset_name in ['facebook'] and incr_type in ['domain']:
        dataset = FacebookLinkDataset(dataset_name=dataset_name, raw_dir=save_path)
        graph = dataset.graphs[0]
        num_feats = graph.ndata['feat'].shape[-1]
        pkl_path = os.path.join(save_path, f'facebook_metadata_domainIL.pkl')
<<<<<<< HEAD
        download(f'https://github.com/ShinhwanKang/BeGin/raw/main/metadata/facebook_metadata_domainIL.pkl', pkl_path, overwrite=False)
        metadata = pickle.load(open(pkl_path, 'rb'))
        tvt_splits = torch.repeat_interleave(metadata['inner_tvt_splits'], 2, dim=0)
        neg_edges = metadata['neg_edges']
    elif dataset_name in ['gowalla'] and incr_type in ['time']:
        is_bipartite = True
        num_srcs, num_dsts = 29858, 40981
        num_feats = 2
        pkl_path = os.path.join(save_path, f'gowalla_metadata_timeIL.pkl')
        download(f'https://github.com/ShinhwanKang/BeGin/raw/main/metadata/gowalla_metadata_timeIL.pkl', pkl_path, overwrite=False)
        metadata = pickle.load(open(pkl_path, 'rb'))
        srcs, dsts, _ = zip(*metadata['edges'])
        srcs, dsts = torch.LongTensor(srcs), (torch.LongTensor(dsts) + num_srcs)
        graph = dgl.graph((torch.stack((srcs, dsts), dim=-1).view(-1), torch.stack((dsts, srcs), dim=-1).view(-1)))
        feats = torch.zeros(num_srcs + num_dsts, 2)
        feats[:num_srcs, 0] = 1.
        feats[num_srcs:, 1] = 1.
        graph.ndata['feat'] = feats
        tvt_splits = torch.repeat_interleave(metadata['inner_tvt_splits'], 2, dim=0)
        graph.edata['time'] = torch.repeat_interleave(metadata['time'], 2, dim=0)
        neg_edges = metadata['neg_edges']
        neg_edges['val'][:, 1] += num_srcs
        neg_edges['test'][:, 1] += num_srcs
    elif dataset_name in ['movielens'] and incr_type in ['time']:
        is_bipartite = True
        dataset = MovielensDataset(dataset_name=dataset_name, raw_dir=save_path)
        num_srcs, num_dsts = 6040, 3952
        pkl_path = os.path.join(save_path, f'movielens_metadata_timeIL.pkl')
        download(f'https://github.com/ShinhwanKang/BeGin/raw/main/metadata/movielens_metadata_timeIL.pkl', pkl_path, overwrite=False)
        metadata = pickle.load(open(pkl_path, 'rb'))
        # edges, feats, time are not in preprocessed file (due to the license)
        metadata['edges'] = dataset.metadata['edges']
        metadata['feats'] = dataset.metadata['feats']
        metadata['time'] = dataset.metadata['time']
        
        num_feats = metadata['feats'][0].shape[-1] + metadata['feats'][1].shape[-1]
        srcs, dsts, _ = zip(*metadata['edges'])
        metadata['feats'] = list(map(torch.FloatTensor, metadata['feats']))
        srcs, dsts = torch.LongTensor(srcs) - 1, (torch.LongTensor(dsts) - 1 + num_srcs)
        graph = dgl.graph((torch.stack((srcs, dsts), dim=-1).view(-1), torch.stack((dsts, srcs), dim=-1).view(-1)))
        ufeats = torch.cat((metadata['feats'][0], torch.zeros(metadata['feats'][0].shape[0], metadata['feats'][1].shape[-1])), dim=-1)
        ifeats = torch.cat((torch.zeros(metadata['feats'][1].shape[0], metadata['feats'][0].shape[-1]), metadata['feats'][1]), dim=-1)
        graph.ndata['feat'] = torch.cat((ufeats, ifeats), dim=0)
        tvt_splits = torch.repeat_interleave(metadata['inner_tvt_splits'], 2, dim=0)
        graph.edata['time'] = torch.repeat_interleave(metadata['time'], 2, dim=0)

        neg_srcs, neg_dsts, _ = zip(*metadata['neg_edges'])
        negs = torch.stack((torch.LongTensor(neg_srcs), torch.LongTensor(neg_dsts) + num_srcs), dim=-1) - 1
        neg_edges = {'val': negs[0::2], 'test': negs[1::2]}
        
=======
        download(f'https://github.com/jihoon-ko/BeGin/raw/main/metadata/facebook_metadata_domainIL.pkl', pkl_path)
        metadata = pickle.load(open(pkl_path, 'rb'))
        tvt_splits = torch.repeat_interleave(metadata['inner_tvt_splits'], 2, dim=0)
        neg_edges = metadata['neg_edges']
>>>>>>> d6e1a7dc
    else:
        raise NotImplementedError("Tried to load unsupported scenario.")
    
    print("=====CHECK=====")
    print("num_feats:", num_feats)
    print("inner_tvt_splits:", tvt_splits.shape)
    print("neg_edges['val']:", neg_edges['val'].shape)
    print("neg_edges['test']:", neg_edges['test'].shape)
    if incr_type == 'time':
        print("graph.edata['time']", graph.edata['time'].shape)
    if incr_type == 'domain':
        print("graph.edata['domain']", graph.edata['domain'].shape)
    print("===============")
    
<<<<<<< HEAD
    return num_feats, graph, tvt_splits, neg_edges, is_bipartite
=======
    return num_feats, graph, tvt_splits, neg_edges
>>>>>>> d6e1a7dc

class LPScenarioLoader(BaseScenarioLoader):
    """
        The sceanario loader for link prediction.

        **Usage example:**

            >>> scenario = LPScenarioLoader(dataset_name="ogbl-collab", num_tasks=3, metric="hits@50", 
            ...                             save_path="./data", incr_type="time", task_shuffle=True)

        Bases: ``BaseScenarioLoader``
    """
    def _init_continual_scenario(self):
<<<<<<< HEAD
        self.num_feats, self.__graph, self.__inner_tvt_splits, self.__neg_edges, self.__is_bipartite = load_linkp_dataset(self.dataset_name, self.dataset_load_func, self.incr_type, self.save_path)
=======
        self.num_feats, self.__graph, self.__inner_tvt_splits, self.__neg_edges = load_linkp_dataset(self.dataset_name, self.dataset_load_func, self.incr_type, self.save_path)
>>>>>>> d6e1a7dc
        self.num_classes = 1
        
        if self.incr_type in ['class', 'task']:
            # It is impossible to make class-IL and task-IL setting
            raise NotImplementedError
        elif self.incr_type == 'time':
            self.num_tasks = self.__graph.edata['time'].max().item() + 1
            self.__task_ids = self.__graph.edata['time']
            
        elif self.incr_type == 'domain':
            self.num_tasks = self.__graph.edata['domain'].max().item() + 1
            self.__task_ids = self.__graph.edata['domain']
            if self.kwargs is not None and 'task_shuffle' in self.kwargs and self.kwargs['task_shuffle']:
                domain_order = torch.randperm(self.num_tasks)
            else:
                domain_order = torch.arange(self.num_tasks)
            print('domain_order:', domain_order)
            domain_order_inv = torch.arange(self.num_tasks + 1)
            domain_order_inv[domain_order] = torch.arange(self.num_tasks)
            self.__graph.edata['domain'][self.__graph.edata['domain'] < 0] = self.num_tasks
            self.__task_ids = domain_order_inv[self.__graph.edata['domain']]
        
        # set evaluator for the target scenario
        if self.metric is not None:
            if '@' in self.metric:
                metric_name, metric_k = self.metric.split('@')
                self.__evaluator = evaluator_map[metric_name](self.num_tasks, int(metric_k))
            else:
                self.__evaluator = evaluator_map[self.metric](self.num_tasks, self.__task_ids)
        self.__test_results = []
        
    def _update_target_dataset(self):
        # get sources and destinations
        srcs, dsts = self.__graph.edges()
        
        # note that the edges are bi-directed
        is_even = ((torch.arange(self.__inner_tvt_splits.shape[0]) % 2) == 0)
        
        # train/val/test - 8:1:1 random split
        edges_for_train = (self.__inner_tvt_splits < 8)
        if self.incr_type == 'time':
            edges_for_train &= (self.__task_ids <= self._curr_task)
        edges_ready = {'val': ((self.__inner_tvt_splits == 8) & (self.__task_ids == self._curr_task)) & is_even,
                       'test': (self.__inner_tvt_splits > 8) & is_even}
        
        # generate data using only train edges
        target_dataset = dgl.graph((srcs[edges_for_train], dsts[edges_for_train]), num_nodes=self.__graph.num_nodes())
        for k in self.__graph.ndata.keys():
            if (k != 'time' or k != 'domain'): target_dataset.ndata[k] = self.__graph.ndata[k]
        for k in self.__graph.edata.keys():
            if (k != 'time' or k != 'domain'): target_dataset.edata[k] = self.__graph.edata[k][edges_for_train]
            
        # prepare val/test data for current task (containing negative edges)
        target_edges = {_split: torch.stack((srcs[edges_ready[_split]], dsts[edges_ready[_split]]), dim=-1) for _split in ['val', 'test']}
        gt_labels = {_split: torch.cat((self.__task_ids[edges_ready[_split]] + 1,
                             torch.zeros(self.__neg_edges[_split].shape[0], dtype=torch.long)), dim=0) for _split in ['val', 'test']}
        randperms = {_split: torch.randperm(gt_labels[_split].shape[0]) for _split in ['val', 'test']}
        target_edges = {_split: torch.cat((target_edges[_split], self.__neg_edges[_split]), dim=0)[randperms[_split]] for _split in ['val', 'test']}

        # generate train/val/test dataset for current task
        edges_ready['train'] = (edges_for_train & is_even) & (self.__task_ids == self._curr_task)
        target_edges['train'] = torch.stack((srcs[edges_ready['train']], dsts[edges_ready['train']]), dim=-1)
        self.__target_labels = {_split: gt_labels[_split][randperms[_split]] for _split in ['val', 'test']}
        self._target_dataset = {'graph': dgl.add_self_loop(target_dataset),
                                'train': {'edge': target_edges['train']},
                                'val': {'edge': target_edges['val'], 'label': (self.__target_labels['val'] > 0).long()},
                                'test': {'edge': target_edges['test'], 'label': -torch.ones_like(self.__target_labels['test'])}}
        self._target_dataset['train']['label'] = torch.ones(self._target_dataset['train']['edge'].shape[0], dtype=torch.long)
        
    def _update_accumulated_dataset(self):
        # get sources and destinations
        srcs, dsts = self.__graph.edges()
        
        # note that the edges are bi-directed
        is_even = ((torch.arange(self.__inner_tvt_splits.shape[0]) % 2) == 0)
        
        # train/val/test - 8:1:1 random split
        edges_for_train = (self.__inner_tvt_splits < 8)
        if self.incr_type == 'time':
            edges_for_train &= (self.__task_ids <= self._curr_task)
        edges_ready = {'val': ((self.__inner_tvt_splits == 8) & (self.__task_ids <= self._curr_task)) & is_even,
                       'test': (self.__inner_tvt_splits > 8) & is_even}
        target_dataset = dgl.graph((srcs[edges_for_train], dsts[edges_for_train]), num_nodes=self.__graph.num_nodes())
        for k in self.__graph.ndata.keys():
            if (k != 'time' or k != 'domain'): target_dataset.ndata[k] = self.__graph.ndata[k]
        for k in self.__graph.edata.keys():
            if (k != 'time' or k != 'domain'): target_dataset.edata[k] = self.__graph.edata[k][edges_for_train]
            
        # prepare val/test data for current task (containing negative edges)
        target_edges = {_split: torch.stack((srcs[edges_ready[_split]], dsts[edges_ready[_split]]), dim=-1) for _split in ['val']}
        gt_labels = {_split: torch.cat((self.__task_ids[edges_ready[_split]] + 1,
                             torch.zeros(self.__neg_edges[_split].shape[0], dtype=torch.long)), dim=0) for _split in ['val']}

        randperms = {_split: torch.randperm(gt_labels[_split].shape[0]) for _split in ['val']}
        target_edges = {_split: torch.cat((target_edges[_split], self.__neg_edges[_split]), dim=0)[randperms[_split]] for _split in ['val']}
        
        # generate train/val/test dataset for current task
        edges_ready['train'] = (edges_for_train & is_even) & (self.__task_ids <= self._curr_task)
        target_edges['train'] = torch.stack((srcs[edges_ready['train']], dsts[edges_ready['train']]), dim=-1)
        self.__accumulated_labels = {_split: gt_labels[_split][randperms[_split]] for _split in ['val']}
        self.__accumulated_labels['test'] = self.__target_labels['test']
        self._accumulated_dataset = {'graph': dgl.add_self_loop(target_dataset),
                                     'train': {'edge': target_edges['train']},
                                     'val': {'edge': target_edges['val'], 'label': (self.__accumulated_labels['val'] > 0).long()},
                                     'test': self._target_dataset['test']}
        self._accumulated_dataset['train']['label'] = torch.ones(self._accumulated_dataset['train']['edge'].shape[0], dtype=torch.long)
        
    def _get_eval_result_inner(self, preds, target_split):
        """
            The inner function of get_eval_result.
            
            Args:
                preds (torch.Tensor): predicted output of the current model
                target_split (str): target split to measure the performance (spec., 'val' or 'test')
        """
        gt = (self.__target_labels[target_split] > 0).long()
        assert preds.shape == gt.shape, "shape mismatch"
        return self.__evaluator(preds, gt, self.__target_labels[target_split] - 1)
    
    def get_eval_result(self, preds, target_split='test'):
        return self._get_eval_result_inner(preds, target_split)
    
    def get_accum_eval_result(self, preds, target_split='test'):
        """ 
            Compute performance on the accumulated dataset for the given target split.
            It can be used to compute train/val performance during training.
            
            Args:
                preds (torch.Tensor): predicted output of the current model
                target_split (str): target split to measure the performance (spec., 'val' or 'test')
        """
        gt = (self.__accumulated_labels[target_split] > 0).long()
        assert preds.shape == gt.shape, "shape mismatch"
        return self.__evaluator(preds, gt, self.__accumulated_labels[target_split] - 1)
        
    def get_simple_eval_result(self, curr_batch_preds, curr_batch_gts):
        """ 
            Compute performance for the given batch when we ignore task configuration.
            It can be used to compute train/val performance during training.
            
            Args:
                curr_batch_preds (torch.Tensor): predicted output of the current model
                curr_batch_gts (torch.Tensor): ground-truth labels
        """
        return self.__evaluator.simple_eval(curr_batch_preds, curr_batch_gts)
    
    def next_task(self, preds=torch.empty(1)):
        if self.export_mode:
            super().next_task(preds)
        else:
            self.__test_results.append(self._get_eval_result_inner(preds, target_split='test'))
            super().next_task(preds)
            if self._curr_task == self.num_tasks:
                scores = torch.stack(self.__test_results, dim=0)
                scores_np = scores.detach().cpu().numpy()
                ap = scores_np[-1, :-1].mean().item()
                af = (scores_np[np.arange(self.num_tasks), np.arange(self.num_tasks)] - scores_np[-1, :-1]).sum().item() / (self.num_tasks - 1)
                if self.initial_test_result is not None:
                    fwt = (scores_np[np.arange(self.num_tasks-1), np.arange(self.num_tasks-1)+1] - self.initial_test_result.detach().cpu().numpy()[1:-1]).sum() / (self.num_tasks - 1)
                else:
                    fwt = None
                return {'exp_results': scores, 'AP': ap, 'AF': af, 'FWT': fwt}

    def get_current_dataset_for_export(self, _global=False):
        """
            Returns:
                The graph dataset the implemented model uses in the current task
        """
        target_graph = self.__graph if _global else self._target_dataset
        if _global:
            metadata = {'ndata_feat': self.__graph.ndata['feat'], 'task': self.__task_ids}
            metadata['edges'] = self.__graph.edges()
            metadata['neg_edges'] = self.__neg_edges
            metadata['test_edges'] = self._target_dataset['test']['edge']
            metadata['test_labels'] = self.__target_labels['test']
        else:
            metadata = {}
            metadata['edges'] = target_graph['graph'].edges()
            metadata['train_edges'] = target_graph['train']['edge']
            metadata['train_labels'] = target_graph['train']['label']
            metadata['val_edges'] = target_graph['val']['edge']
            metadata['val_labels'] = target_graph['val']['label']
        return metadata

def load_linkc_dataset(dataset_name, dataset_load_func, incr_type, save_path):
    if dataset_load_func is not None:
        custom_dataset = dataset_load_func(save_path=save_path)
        graph = custom_dataset['graph']
        num_feats = custom_dataset['num_feats']
        num_classes = custom_dataset['num_classes']
    if dataset_name == 'bitcoin' and incr_type in ['task', 'class', 'time']:
        dataset = BitcoinOTCDataset(dataset_name, raw_dir=save_path)
        graph = dataset[0]
        num_feats = graph.ndata['feat'].shape[-1]
        if incr_type == 'time':
            num_classes = 1
            num_tasks = 7
            # make 7 chunks (with same size) for making 7 tasks
            counts = torch.cumsum(torch.bincount(graph.edata['time']), dim=-1)
            task_ids = (counts / ((graph.num_edges() + 1.) / num_tasks)).long()
<<<<<<< HEAD
            graph.edata['time'] = task_ids[graph.edata['time']]
            # to formulate binary classification problem
            graph.edata['label'] = (graph.edata.pop('label') < 0).long()
=======
            time_info = task_ids[graph.edata['time']]
            # to formulate binary classification problem
            graph.edata['label'] = (graph.edata.pop('label') < 0).long()
            graph.edata['time'] = time_info
>>>>>>> d6e1a7dc
        else:
            num_classes = 6
            label_to_class = torch.LongTensor([0, 1, 1, 1, 1, 1, 1, 1, 1, 1, 6, 6, 6, 2, 3, 4, 5, 5, 5, 5, 5]) # for balanced split
            graph.edata['label'] = label_to_class[graph.edata.pop('label').squeeze(-1) + 10]
            
        pkl_path = os.path.join(save_path, f'bitcoin_metadata_allIL.pkl')
<<<<<<< HEAD
        download(f'https://github.com/ShinhwanKang/BeGin/raw/main/metadata/bitcoin_metadata_allIL.pkl', pkl_path)
=======
        download(f'https://github.com/anonymous-submission-23/anonymous-submission-23.github.io/raw/main/_splits/bitcoin_metadata_allIL.pkl', pkl_path)
>>>>>>> d6e1a7dc
        metadata = pickle.load(open(pkl_path, 'rb'))
        graph.edata['train_mask'] = ((metadata['inner_tvt_split'] % 10) < 8)
        graph.edata['val_mask'] = ((metadata['inner_tvt_split'] % 10) == 8)
        graph.edata['test_mask'] = ((metadata['inner_tvt_split'] % 10) > 8)
        
    else:
        raise NotImplementedError("Tried to load unsupported scenario.")
    
    print("=====CHECK=====")
    print("num_classes:", num_classes, ", num_feats:", num_feats)
    print("graph.edata['train_mask']:", 'train_mask' in graph.edata)
    print("graph.edata['val_mask']:", 'val_mask' in graph.edata)
    print("graph.edata['test_mask']:", 'test_mask' in graph.edata)
    print("graph.edata['label']:", 'label' in graph.edata)
    if incr_type == 'time':
        print("graph.edata['time']:", 'time' in graph.edata)
    if incr_type == 'domain':
        print("graph.edata['domain']:", 'domain' in graph.edata)
    print("===============")
    return num_classes, num_feats, graph

class LCScenarioLoader(BaseScenarioLoader):
    """
        The sceanario loader for link classification.

        **Usage example:**

            >>> scenario = LCScenarioLoader(dataset_name="bitcoin", num_tasks=3, metric="accuracy", 
            ...                             save_path="./data", incr_type="task", task_shuffle=True)
            
            >>> scenario = LCScenarioLoader(dataset_name="bitcoin", num_tasks=7, metric="aucroc", 
            ...                             save_path="./data", incr_type="time")

        Bases: ``BaseScenarioLoader``
    """
    def _init_continual_scenario(self):
        self.num_classes, self.num_feats, self.__graph = load_linkc_dataset(self.dataset_name, self.dataset_load_func, self.incr_type, self.save_path)
<<<<<<< HEAD
        self.__domain_info = self.__graph.edata.get('domain', None)
        self.__time_splits = self.__graph.edata.get('time', None)
=======
        if 'domain' in self.__graph.edata: self.__domain_info = self.__graph.edata['domain']
        if 'time' in self.__graph.edata: self.__time_splits = self.__graph.edata['time']
>>>>>>> d6e1a7dc
        
        if self.incr_type in ['domain']:
            raise NotImplementedError
        elif self.incr_type == 'time':
            # split into tasks using timestamp
            self.num_tasks = self.__time_splits.max().item() + 1
            print('num_tasks:', self.num_tasks)
            self.__task_ids = self.__time_splits
        elif self.incr_type in ['class', 'task']:
            # determine task configuration
            if self.kwargs is not None and 'task_orders' in self.kwargs:
                self.__splits = tuple([torch.LongTensor(class_ids) for class_ids in self.kwargs['task_orders']])
            elif self.kwargs is not None and 'task_shuffle' in self.kwargs and self.kwargs['task_shuffle']:
                self.__splits = torch.split(torch.randperm(self.num_classes), self.num_classes // self.num_tasks)[:self.num_tasks]
            else:
                self.__splits = torch.split(torch.arange(self.num_classes), self.num_classes // self.num_tasks)[:self.num_tasks]
            
            print('class split information:', self.__splits)
            # compute task ids for each instance and remove time information (since it is unnecessary)
            id_to_task = self.num_tasks * torch.ones(self.__graph.edata['label'].max() + 1).long()
            for i in range(self.num_tasks):
                id_to_task[self.__splits[i]] = i
            self.__task_ids = id_to_task[self.__graph.edata['label']]
            # ignore classes which are not used in the tasks
            self.__graph.edata['test_mask'] = self.__graph.edata['test_mask'] & (self.__task_ids < self.num_tasks)
            
        # we need to provide task information (only for task-IL)
        if self.incr_type == 'task':
            self.__task_masks = torch.zeros(self.num_tasks + 1, self.num_classes).bool()
            for i in range(self.num_tasks):
                self.__task_masks[i, self.__splits[i]] = True
        
        # set evaluator for the target scenario
        if self.metric is not None:
            self.__evaluator = evaluator_map[self.metric](self.num_tasks, self.__task_ids)
        self.__test_results = []
        
    def _update_target_dataset(self):
        target_dataset = copy.deepcopy(self.__graph)
        
        # set train/val/test split for the current task
        target_dataset.edata['train_mask'] = self.__graph.edata['train_mask'] & (self.__task_ids == self._curr_task)
        target_dataset.edata['val_mask'] = self.__graph.edata['val_mask'] & (self.__task_ids == self._curr_task)
        target_dataset.edata['test_mask'] = self.__graph.edata['test_mask']
        
        # hide labels of test nodes
        target_dataset.edata['label'] = self.__graph.edata['label'].clone()
        target_dataset.edata['label'][target_dataset.edata['test_mask'] | (self.__task_ids != self._curr_task)] = -1
        
        if self.incr_type == 'class':
            # for class-IL, no need to change
            self._target_dataset = target_dataset
        elif self.incr_type == 'task':
            # for task-IL, we need task information. BeGin provide the information with 'task_specific_mask'
            self._target_dataset = target_dataset
            self._target_dataset.edata['task_specific_mask'] = self.__task_masks[self.__task_ids]
        elif self.incr_type == 'time':
            # for time-IL, we need to hide unseen nodes and information at the current timestamp
            srcs, dsts = target_dataset.edges()
            edges_ready = (self.__task_ids <= self._curr_task)
            self._target_dataset = dgl.graph((srcs[edges_ready], dsts[edges_ready]), num_nodes=self.__graph.num_nodes())
            for k in target_dataset.ndata.keys():
                self._target_dataset.ndata[k] = target_dataset.ndata[k]
            for k in target_dataset.edata.keys():
                self._target_dataset.edata[k] = target_dataset.edata[k][edges_ready]
        elif self.incr_type == 'domain':
            pass
        
    def _update_accumulated_dataset(self):
        target_dataset = copy.deepcopy(self.__graph)
        
        # set train/val/test split for the current task
        target_dataset.edata['train_mask'] = self.__graph.edata['train_mask'] & (self.__task_ids <= self._curr_task)
        target_dataset.edata['val_mask'] = self.__graph.edata['val_mask'] & (self.__task_ids <= self._curr_task)
        target_dataset.edata['test_mask'] = self.__graph.edata['test_mask']
        
        # hide labels of test nodes
        target_dataset.edata['label'] = self.__graph.edata['label'].clone()
        target_dataset.edata['label'][target_dataset.edata['test_mask'] | (self.__task_ids > self._curr_task)] = -1
        
        if self.incr_type == 'class':
            # for class-IL, no need to change
            self._accumulated_dataset = target_dataset
        elif self.incr_type == 'task':
            # for task-IL, we need task information. BeGin provide the information with 'task_specific_mask'
            self._accumulated_dataset = target_dataset
            self._accumulated_dataset.edata['task_specific_mask'] = self.__task_masks[self.__task_ids]
        elif self.incr_type == 'time':
            # for time-IL, we need to hide unseen nodes and information at the current timestamp
            srcs, dsts = target_dataset.edges()
            edges_ready = (self.__task_ids <= self._curr_task)
            self._accumulated_dataset = dgl.graph((srcs[edges_ready], dsts[edges_ready]), num_nodes=self.__graph.num_nodes())
            for k in target_dataset.ndata.keys():
                self._accumulated_dataset.ndata[k] = target_dataset.ndata[k]
            for k in target_dataset.edata.keys():
                self._accumulated_dataset.edata[k] = target_dataset.edata[k][edges_ready]
        elif self.incr_type == 'domain':
            pass
            
    def _get_eval_result_inner(self, preds, target_split):
        """
            The inner function of get_eval_result.
            
            Args:
                preds (torch.Tensor): predicted output of the current model
                target_split (str): target split to measure the performance (spec., 'val' or 'test')
        """
        if self.incr_type == 'time':
            # for Time-IL we evaluate the performance only with currently seen nodes
            gt = self.__graph.edata['label'][self.__task_ids <= self._curr_task][self._target_dataset.edata[target_split + '_mask']]
            assert preds.shape == gt.shape, "shape mismatch"
            return self.__evaluator(preds, gt, torch.arange(self.__graph.num_edges())[self.__task_ids <= self._curr_task][self._target_dataset.edata[target_split + '_mask']])
        else:
            gt = self.__graph.edata['label'][self._target_dataset.edata[target_split + '_mask']]
            assert preds.shape == gt.shape, "shape mismatch"
            return self.__evaluator(preds, gt, torch.arange(self._target_dataset.num_edges())[self._target_dataset.edata[target_split + '_mask']])
    
    def get_eval_result(self, preds, target_split='test'):
        return self._get_eval_result_inner(preds, target_split)
    
    def get_accum_eval_result(self, preds, target_split='test'):
        """ 
            Compute performance on the accumulated dataset for the given target split.
            It can be used to compute train/val performance during training.
            
            Args:
                preds (torch.Tensor): predicted output of the current model
                target_split (str): target split to measure the performance (spec., 'val' or 'test')
        """
        if self.incr_type == 'time':
            # for Time-IL we evaluate the performance only with currently seen nodes
            gt = self.__graph.edata['label'][self.__task_ids <= self._curr_task][self._accumulated_dataset.edata[target_split + '_mask']]
            assert preds.shape == gt.shape, "shape mismatch"
            return self.__evaluator(preds, gt, torch.arange(self.__graph.num_edges())[self.__task_ids <= self._curr_task][self._accumulated_dataset.edata[target_split + '_mask']])
        else:
            gt = self.__graph.edata['label'][self._accumulated_dataset.edata[target_split + '_mask']]
            assert preds.shape == gt.shape, "shape mismatch"
            return self.__evaluator(preds, gt, torch.arange(self._target_dataset.num_edges())[self._accumulated_dataset.edata[target_split + '_mask']])
        
    def get_simple_eval_result(self, curr_batch_preds, curr_batch_gts):
        """ 
            Compute performance for the given batch when we ignore task configuration.
            It can be used to compute train/val performance during training.
            
            Args:
                curr_batch_preds (torch.Tensor): predicted output of the current model
                curr_batch_gts (torch.Tensor): ground-truth labels
        """
        return self.__evaluator.simple_eval(curr_batch_preds, curr_batch_gts)
    
    def next_task(self, preds=torch.empty(1)):
        if self.export_mode:
            super().next_task(preds)
        else:
            self.__test_results.append(self._get_eval_result_inner(preds, target_split='test'))
            super().next_task(preds)
            if self._curr_task == self.num_tasks:
                scores = torch.stack(self.__test_results, dim=0)
                scores_np = scores.detach().cpu().numpy()
                ap = scores_np[-1, :-1].mean().item()
                af = (scores_np[np.arange(self.num_tasks), np.arange(self.num_tasks)] - scores_np[-1, :-1]).sum().item() / (self.num_tasks - 1)
                if self.initial_test_result is not None:
                    fwt = (scores_np[np.arange(self.num_tasks-1), np.arange(self.num_tasks-1)+1] - self.initial_test_result.detach().cpu().numpy()[1:-1]).sum() / (self.num_tasks - 1)
                else:
                    fwt = None
                return {'exp_results': scores, 'AP': ap, 'AF': af, 'FWT': fwt}
    
    def get_current_dataset_for_export(self, _global=False):
        """
            Returns:
                The graph dataset the implemented model uses in the current task
        """
        target_graph = self.__graph if _global else self._target_dataset
        metadata = {'num_classes': self.num_classes, 'ndata_feat': self.__graph.ndata['feat'], 'task': self.__task_ids} if _global else {}
        if _global and self.incr_type == 'task':  metadata['task_specific_mask'] = self.__task_masks[self.__task_ids]
        metadata['edges'] = target_graph.edges()
        metadata['train_mask'] = target_graph.edata['train_mask']
        metadata['val_mask'] = target_graph.edata['val_mask']
        if _global: metadata['test_mask'] = target_graph.edata['test_mask']
        metadata['label'] = copy.deepcopy(target_graph.edata['label'])
        return metadata<|MERGE_RESOLUTION|>--- conflicted
+++ resolved
@@ -12,10 +12,7 @@
 
 def load_linkp_dataset(dataset_name, dataset_load_func, incr_type, save_path):
     neg_edges = {}
-<<<<<<< HEAD
     is_bipartite = False
-=======
->>>>>>> d6e1a7dc
     if dataset_load_func is not None:
         custom_dataset = dataset_load_func(save_path=save_path)
         graph = custom_dataset['graph']
@@ -53,11 +50,7 @@
         num_feats = graph.ndata['feat'].shape[-1]
         # load time split and train/val/test split information
         pkl_path = os.path.join(save_path, f'ogbl-collab_metadata_timeIL.pkl')
-<<<<<<< HEAD
         download(f'https://github.com/ShinhwanKang/BeGin/raw/main/metadata/ogbl-collab_metadata_timeIL.pkl', pkl_path)
-=======
-        download(f'https://github.com/anonymous-submission-23/anonymous-submission-23.github.io/raw/main/_splits/ogbl-collab_metadata_timeIL.pkl', pkl_path)
->>>>>>> d6e1a7dc
         metadata = pickle.load(open(pkl_path, 'rb'))
         tvt_splits = metadata['inner_tvt_splits']    
         # choose negative edges
@@ -70,11 +63,7 @@
         num_feats = graph.ndata['feat'].shape[-1]
         # load tvt_splits and negative edges
         pkl_path = os.path.join(save_path, f'wikics_metadata_domainIL.pkl')
-<<<<<<< HEAD
         download(f'https://github.com/ShinhwanKang/BeGin/raw/main/metadata/wikics_metadata_domainIL.pkl', pkl_path)
-=======
-        download(f'https://github.com/anonymous-submission-23/anonymous-submission-23.github.io/raw/main/_splits/wikics_metadata_domainIL.pkl', pkl_path)
->>>>>>> d6e1a7dc
         metadata = pickle.load(open(pkl_path, 'rb'))
         tvt_splits = metadata['inner_tvt_splits']
         neg_edges = metadata['neg_edges']
@@ -99,11 +88,7 @@
         num_feats = graph.ndata['feat'].shape[-1]
         
         pkl_path = os.path.join(save_path, f'askubuntu_metadata_timeIL.pkl')
-<<<<<<< HEAD
         download(f'https://github.com/ShinhwanKang/BeGin/raw/main/metadata/askubuntu_metadata_timeIL.pkl', pkl_path, overwrite=False)
-=======
-        download(f'https://github.com/jihoon-ko/BeGin/raw/main/metadata/askubuntu_metadata_timeIL.pkl', pkl_path)
->>>>>>> d6e1a7dc
         metadata = pickle.load(open(pkl_path, 'rb'))
         tvt_splits = torch.repeat_interleave(metadata['inner_tvt_splits'], 2, dim=0)
         neg_edges = metadata['neg_edges']
@@ -112,7 +97,6 @@
         graph = dataset.graphs[0]
         num_feats = graph.ndata['feat'].shape[-1]
         pkl_path = os.path.join(save_path, f'facebook_metadata_domainIL.pkl')
-<<<<<<< HEAD
         download(f'https://github.com/ShinhwanKang/BeGin/raw/main/metadata/facebook_metadata_domainIL.pkl', pkl_path, overwrite=False)
         metadata = pickle.load(open(pkl_path, 'rb'))
         tvt_splits = torch.repeat_interleave(metadata['inner_tvt_splits'], 2, dim=0)
@@ -162,13 +146,6 @@
         neg_srcs, neg_dsts, _ = zip(*metadata['neg_edges'])
         negs = torch.stack((torch.LongTensor(neg_srcs), torch.LongTensor(neg_dsts) + num_srcs), dim=-1) - 1
         neg_edges = {'val': negs[0::2], 'test': negs[1::2]}
-        
-=======
-        download(f'https://github.com/jihoon-ko/BeGin/raw/main/metadata/facebook_metadata_domainIL.pkl', pkl_path)
-        metadata = pickle.load(open(pkl_path, 'rb'))
-        tvt_splits = torch.repeat_interleave(metadata['inner_tvt_splits'], 2, dim=0)
-        neg_edges = metadata['neg_edges']
->>>>>>> d6e1a7dc
     else:
         raise NotImplementedError("Tried to load unsupported scenario.")
     
@@ -183,11 +160,7 @@
         print("graph.edata['domain']", graph.edata['domain'].shape)
     print("===============")
     
-<<<<<<< HEAD
     return num_feats, graph, tvt_splits, neg_edges, is_bipartite
-=======
-    return num_feats, graph, tvt_splits, neg_edges
->>>>>>> d6e1a7dc
 
 class LPScenarioLoader(BaseScenarioLoader):
     """
@@ -201,11 +174,7 @@
         Bases: ``BaseScenarioLoader``
     """
     def _init_continual_scenario(self):
-<<<<<<< HEAD
         self.num_feats, self.__graph, self.__inner_tvt_splits, self.__neg_edges, self.__is_bipartite = load_linkp_dataset(self.dataset_name, self.dataset_load_func, self.incr_type, self.save_path)
-=======
-        self.num_feats, self.__graph, self.__inner_tvt_splits, self.__neg_edges = load_linkp_dataset(self.dataset_name, self.dataset_load_func, self.incr_type, self.save_path)
->>>>>>> d6e1a7dc
         self.num_classes = 1
         
         if self.incr_type in ['class', 'task']:
@@ -406,27 +375,16 @@
             # make 7 chunks (with same size) for making 7 tasks
             counts = torch.cumsum(torch.bincount(graph.edata['time']), dim=-1)
             task_ids = (counts / ((graph.num_edges() + 1.) / num_tasks)).long()
-<<<<<<< HEAD
             graph.edata['time'] = task_ids[graph.edata['time']]
             # to formulate binary classification problem
             graph.edata['label'] = (graph.edata.pop('label') < 0).long()
-=======
-            time_info = task_ids[graph.edata['time']]
-            # to formulate binary classification problem
-            graph.edata['label'] = (graph.edata.pop('label') < 0).long()
-            graph.edata['time'] = time_info
->>>>>>> d6e1a7dc
         else:
             num_classes = 6
             label_to_class = torch.LongTensor([0, 1, 1, 1, 1, 1, 1, 1, 1, 1, 6, 6, 6, 2, 3, 4, 5, 5, 5, 5, 5]) # for balanced split
             graph.edata['label'] = label_to_class[graph.edata.pop('label').squeeze(-1) + 10]
             
         pkl_path = os.path.join(save_path, f'bitcoin_metadata_allIL.pkl')
-<<<<<<< HEAD
         download(f'https://github.com/ShinhwanKang/BeGin/raw/main/metadata/bitcoin_metadata_allIL.pkl', pkl_path)
-=======
-        download(f'https://github.com/anonymous-submission-23/anonymous-submission-23.github.io/raw/main/_splits/bitcoin_metadata_allIL.pkl', pkl_path)
->>>>>>> d6e1a7dc
         metadata = pickle.load(open(pkl_path, 'rb'))
         graph.edata['train_mask'] = ((metadata['inner_tvt_split'] % 10) < 8)
         graph.edata['val_mask'] = ((metadata['inner_tvt_split'] % 10) == 8)
@@ -464,13 +422,8 @@
     """
     def _init_continual_scenario(self):
         self.num_classes, self.num_feats, self.__graph = load_linkc_dataset(self.dataset_name, self.dataset_load_func, self.incr_type, self.save_path)
-<<<<<<< HEAD
-        self.__domain_info = self.__graph.edata.get('domain', None)
-        self.__time_splits = self.__graph.edata.get('time', None)
-=======
         if 'domain' in self.__graph.edata: self.__domain_info = self.__graph.edata['domain']
         if 'time' in self.__graph.edata: self.__time_splits = self.__graph.edata['time']
->>>>>>> d6e1a7dc
         
         if self.incr_type in ['domain']:
             raise NotImplementedError
